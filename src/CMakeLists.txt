################################################################################
# NOTES ON COMPILATION
################################################################################

# Load the modules for each libary and the environment variables will be set
# correctly (load compiler, mpi, boost, metis, parmetis and optionally hdf5 and
# silo)

# Enbable debug mode by passing -DCMAKE_BUILD_TYPE=Debug to CMake, default is 
# Release

cmake_minimum_required (VERSION 2.8)
project (BRANSON)

################################################################################
site_name( SITENAME )
string( REGEX REPLACE "([A-z0-9]+).*" "\\1" SITENAME ${SITENAME} )
if( ${SITENAME} MATCHES "c[it]" )
  set( SITENAME "Cielito")
  set(CIELITO_NODE TRUE)
<<<<<<< HEAD
elseif( ${SITENAME} MATCHES "sn" OR ${SITENAME} MATCHES "ic" OR ${SITENAME} MATCHES "fi")
  set( SITENAME "Snow")
  set(SNOW_NODE TRUE)
=======
elseif( ${SITENAME} MATCHES "ml" OR ${SITENAME} MATCHES "lu")
  set( SITENAME "Moonlight")
  set(MOONLIGHT_NODE TRUE)
elseif( ${SITENAME} MATCHES "sn" OR ${SITENAME} MATCHES "ic" OR ${SITENAME} MATCHES "fi")
   set( SITENAME "Snow")
   set(SNOW_NODE TRUE)
>>>>>>> b532200b
elseif( ${SITENAME} MATCHES "ba")
  set( SITENAME "Badger")
  set(BADGER_NODE TRUE)
elseif( ${SITENAME} MATCHES "tt") #" -login[0-9]+" OR ${SITENAME} MATCHES "tt-fey[0-9]+" )
  set( SITENAME "Trinitite")
  set(TRINITITE_NODE TRUE)
elseif( ${SITENAME} MATCHES "tr") #" -login[0-9]+" OR ${SITENAME} MATCHES "tr-fe[0-9]+" )
  set( SITENAME "Trinity")
  set(TRINITY_NODE TRUE)
elseif( ${SITENAME} MATCHES "ccscs[0-9]+" )
  # do nothing (keep the fullname)
  set(TRINITY_NODE TRUE)
elseif( ${SITENAME} MATCHES "nid[0-9]+" )
  set( SITENAME "Trinitite")
  set(TRINITITE_NODE TRUE)
endif()
set( SITENAME ${SITENAME} CACHE "STRING" "Name of the current machine" FORCE)
message("Machine name: ${SITENAME}")
################################################################################

#set version number
set(BRANSON_VERSION_MAJOR 0)
set(BRANSON_VERSION_MINOR 8)

# add compiler flags
set (BRANSON_FLAGS "-g -Wall")

# Intel/GCC C++ 11 flags (I think this works for both now)
set( BRANSON_FLAGS "${BRANSON_FLAGS} -std=c++11")
#set( DEBUG_FLAGS "${DEBUG_FLAGS} -Wall -std=c++0x")
# Cray flag for C++11
#set (DEBUG_FLAGS "${DEBUG_FLAGS} -h std=c++11")

set (BRANSON_BUILD_TYPE  ${CMAKE_BUILD_TYPE})
if ("${BRANSON_BUILD_TYPE}x" STREQUAL "x")
  message("CMAKE_BUILD_TYPE not set, setting to \"Release\"")
  set(BRANSON_BUILD_TYPE "Release")
else ()
  message("CMAKE_BUILD_TYPE set on command line: ${CMAKE_BUILD_TYPE}")
endif ()

if ("${BRANSON_BUILD_TYPE}" STREQUAL "Debug")
  message("CMake build type = Debug")
  set( BRANSON_FLAGS "${BRANSON_FLAGS} -O0")
else ()
  message("CMake build type = Release")
  set( BRANSON_FLAGS "${BRANSON_FLAGS} -O3")
endif()

set (BRANSON_N_GROUPS ${N_GROUPS})
if ("${BRANSON_N_GROUPS}x" STREQUAL "x")
  message("HARDCODED NUMBER OF GROUPS NOT SET, DEFAULTING TO ONE GROUP (GRAY)")
  set(BRANSON_N_GROUPS "1")
else ()
  message("HARDCODE NUMBER OF GROUPS SET TO ${BRANSON_N_GROUPS} (FAUX MULTIGROUP)")
endif()

set( CMAKE_CXX_FLAGS  "${CMAKE_CXX_FLAGS} ${BRANSON_FLAGS}" )
message ("Compiler Flags: " ${CMAKE_CXX_FLAGS} )

# set compiler 
if ("${SITENAME}" STREQUAL "Moonlight" OR ${SITENAME} MATCHES "ccscs[0-9]+" OR "${SITENAME}" STREQUAL "Snow" OR "${SITENAME}" STREQUAL "Badger")
  set(CMAKE_CXX_COMPILER mpic++)
elseif ("${SITENAME}" STREQUAL "Trinitite")
  set(CMAKE_CXX_COMPILER cc)
endif ()
message ("Compiler: " ${CMAKE_CXX_COMPILER} )

include(ExternalProject)
###############################################################################
# Caliper
###############################################################################
#set(CALIPER_INSTALL_DIR ${CMAKE_BINARY_DIR}/caliper)
#ExternalProject_Add(caliper_local SOURCE_DIR "${CMAKE_SOURCE_DIR}/Caliper" PREFIX ${CALIPER_INSTALL_DIR} CMAKE_ARGS "-DCMAKE_INSTALL_PREFIX=${CALIPER_INSTALL_DIR}")
#include_directories(${CALIPER_INSTALL_DIR}/include/caliper)
#link_directories(${CALIPER_INSTALL_DIR}/lib)

###############################################################################
# metis and parmetis
# Load modules for metis and parmetis to get correct environment variables
###############################################################################
message("ParMetis from: " $ENV{ParMETIS_ROOT_DIR})
include_directories( $ENV{PARMETIS_INC_DIR})
link_directories($ENV{PARMETIS_LIB_DIR})

message("Metis from: " $ENV{METIS_ROOT_DIR})
include_directories( $ENV{METIS_INC_DIR})
link_directories($ENV{METIS_LIB_DIR})

###############################################################################
# boost (headers only)
# Load boost module to get correct environement variables
###############################################################################
message("Boost from: " $ENV{BOOST_ROOT})
set(Boost_INCLUDE_DIR $ENV{BOOST_ROOT}/include)

include_directories(${Boost_INCLUDE_DIR})

###############################################################################
# Silo and HDF5 libraries
# Load modules for hdf5 and solo to get correct environment variables
# use find package
###############################################################################
message("OPTIONAL: Silo from: $ENV{SILO_ROOT} " )
include_directories($ENV{SILO_ROOT}/include)
link_directories($ENV{SILO_ROOT}/lib)
if ("$ENV{SILO_ROOT}x" STREQUAL "x")
  set(SILO_FOUND FALSE)
else ()
  set(SILO_FOUND TRUE)
endif ()
message("OPTIONAL: SILO_FOUND = ${SILO_FOUND}")

find_package(HDF5)
message("OPTIONAL: HDF5_FOUND = ${HDF5_FOUND}")
if (${HDF5_FOUND} STREQUAL "TRUE")
  message("OPTIONAL: HDF5 from: ${HDF5_LIBRARY_DIRS}" )
  include_directories(${HDF5_INCLUDE_DIRS})
  link_directories(${HDF5_LIBRRARY_DIRS})
endif ()

if (HDF5_FOUND AND SILO_FOUND)
  set(VIZ_LIBRARIES_FOUND TRUE)
else ()
  message("OPTIONAL: Visualization libraries not loaded...skipping")
endif ()

###############################################################################
# Set up libraries for Cray RMA routines
###############################################################################
#SET(DMAPP_DYNAMIC -Wl,--whole-archive,-ldmapp,--no-whole-archive)

###############################################################################
# Create config file
###############################################################################
configure_file(config.h.in ${PROJECT_BINARY_DIR}/config.h)
include_directories(${PROJECT_BINARY_DIR})

###############################################################################
# Configure executable and link libraries
###############################################################################
add_executable(BRANSON main.cc)

#add_dependencies(BRANSON caliper_local)

# these lines link the Cray DMAPP library
#first, create the dynamic version of dmapp library
#target_link_libraries(BRANSON ${DMAPP_DYNAMIC})
#then link to it dynamically
#target_link_libraries(BRANSON dmapp)

#target_link_libraries(BRANSON caliper)
#target_link_libraries(BRANSON ${CALIPER_INSTALL_DIR}/lib/libcaliper.so)
target_link_libraries(BRANSON parmetis)
target_link_libraries(BRANSON metis)
if (VIZ_LIBRARIES_FOUND)
  target_link_libraries(BRANSON hdf5)
  target_link_libraries(BRANSON siloh5)
endif ()

enable_testing()

add_subdirectory(test)
# Define variables needed to compile and link unit test executables
get_directory_property(Boost_INCLUDE_DIR DIRECTORY test VARIABLES Boost_INCLUDE_DIR)
get_directory_property(VIZ_LIBRARIES_FOUND test VARIABLES VIZ_LIBRARIES_FOUND)
get_directory_property(SITENAME test VARIABLES SITENAME)

#install(TARGETS BRANSON DESTINATION bin)<|MERGE_RESOLUTION|>--- conflicted
+++ resolved
@@ -18,18 +18,9 @@
 if( ${SITENAME} MATCHES "c[it]" )
   set( SITENAME "Cielito")
   set(CIELITO_NODE TRUE)
-<<<<<<< HEAD
-elseif( ${SITENAME} MATCHES "sn" OR ${SITENAME} MATCHES "ic" OR ${SITENAME} MATCHES "fi")
-  set( SITENAME "Snow")
-  set(SNOW_NODE TRUE)
-=======
-elseif( ${SITENAME} MATCHES "ml" OR ${SITENAME} MATCHES "lu")
-  set( SITENAME "Moonlight")
-  set(MOONLIGHT_NODE TRUE)
 elseif( ${SITENAME} MATCHES "sn" OR ${SITENAME} MATCHES "ic" OR ${SITENAME} MATCHES "fi")
    set( SITENAME "Snow")
    set(SNOW_NODE TRUE)
->>>>>>> b532200b
 elseif( ${SITENAME} MATCHES "ba")
   set( SITENAME "Badger")
   set(BADGER_NODE TRUE)
