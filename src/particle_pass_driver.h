--- conflicted
+++ resolved
@@ -68,17 +68,10 @@
 
     imc_state->set_transported_particles(source.get_n_photon());
 
-<<<<<<< HEAD
     census_photons = particle_pass_transport(source, mesh, imc_state,
-      imc_parameters, mpi_types, mctr, abs_E, mpi_info);
+      imc_parameters, mpi_types, mctr, abs_E, track_E, mpi_info);
 
-    mesh->update_temperature(abs_E, imc_state);
-=======
-    census_photons = particle_pass_transport(source, mesh, imc_state, 
-      imc_parameters, mpi_types, comp, mctr, abs_E, track_E, mpi_info);
-          
     mesh->update_temperature(abs_E, track_E, imc_state);
->>>>>>> 77440a0b
 
     // update time for next step
     imc_state->print_conservation(imc_parameters->get_dd_mode());
